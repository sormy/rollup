import Node from '../Node.js';
import ExecutionPathOptions from '../ExecutionPathOptions';

const functionOrClassDeclaration = /^(?:Function|Class)Declaration/;

function buildRegexWithSpaces (re) {
	const spaceOrComment = "(?:" + [
		/\s/.source, // Space
		/\/\/.*[\n\r]/.source, // Single line comment
		/\/\*[^]*?\*\//.source, // Multiline comment. There is [^] instead of . because it also matches \n
	].join( "|" ) + ")";
	return new RegExp( re.source.replace( /\s|\\s/g, spaceOrComment ), re.flags );
}

const sourceRE = {
	exportDefault: buildRegexWithSpaces( /^ *export +default */ ),
	declarationHeader: buildRegexWithSpaces( /^ *export +default +(?:(?:async +)?function(?: *\*)?|class)/ ),
};

export default class ExportDefaultDeclaration extends Node {
	bindNode () {
		if ( this._declarationName ) {
			this.variable.setOriginalVariable( this.scope.findVariable( this._declarationName ) );
		}
	}

	includeDefaultExport () {
		this.included = true;
		this.declaration.includeInBundle();
	}

	includeInBundle () {
		if ( this.declaration.shouldBeIncluded() ) {
			return this.declaration.includeInBundle();
		}
		return false;
	}

	initialiseNode () {
		this.isExportDeclaration = true;
		this._declarationName = (this.declaration.id && this.declaration.id.name ) || this.declaration.name;
		this.variable = this.scope.addExportDefaultDeclaration( this._declarationName || this.module.basename(), this );
	}

	render ( code, es ) {
		const remove = () => { code.remove( this.leadingCommentStart || this.start, this.next || this.end ); };
		const removeExportDefault = () => { code.remove( this.start, declaration_start ); };
		
		const treeshakeable = this.module.bundle.treeshake && !this.included && !this.declaration.included;
		const name = this.variable.getName( es );
		const statementStr = code.original.slice( this.start, this.end );

		// paren workaround: find first non-whitespace character position after `export default`
<<<<<<< HEAD
		const declaration_start = this.start + statementStr.match( sourceRE.exportDefault )[ 0 ].length;
=======
		const declaration_start = this.start + statementStr.match( /^\s*export\s+default\s*/ )[ 0 ].length;
>>>>>>> 93b7dc96

		if ( functionOrClassDeclaration.test(this.declaration.type) ) {
			if ( treeshakeable ) {
				return remove();
			}

			// Add the id to anonymous declarations
			if ( !this.declaration.id ) {
<<<<<<< HEAD
				const id_insertPos = this.start + statementStr.match( sourceRE.declarationHeader )[ 0 ].length;
=======
				const id_insertPos = this.start + statementStr.match( /^\s*export\s+default\s*(?:function|class)/ )[ 0 ].length;
>>>>>>> 93b7dc96
				code.appendLeft( id_insertPos, ` ${name}` );
			}

			removeExportDefault();
		} else {
			if ( treeshakeable ) {
				const hasEffects = this.declaration.hasEffects( ExecutionPathOptions.create() );
				return hasEffects ? removeExportDefault() : remove();
			}

			// Prevent `var foo = foo`
			if ( this.variable.getOriginalVariableName( es ) === name ) {
				return remove();
			}

			// Only output `var foo =` if `foo` is used
			if ( this.included ) {
				code.overwrite( this.start, declaration_start, `${this.module.bundle.varOrConst} ${name} = ` );
			} else {
				removeExportDefault();
			}
		}
		
		super.render( code, es );
	}
}<|MERGE_RESOLUTION|>--- conflicted
+++ resolved
@@ -45,17 +45,13 @@
 	render ( code, es ) {
 		const remove = () => { code.remove( this.leadingCommentStart || this.start, this.next || this.end ); };
 		const removeExportDefault = () => { code.remove( this.start, declaration_start ); };
-		
+
 		const treeshakeable = this.module.bundle.treeshake && !this.included && !this.declaration.included;
 		const name = this.variable.getName( es );
 		const statementStr = code.original.slice( this.start, this.end );
 
 		// paren workaround: find first non-whitespace character position after `export default`
-<<<<<<< HEAD
 		const declaration_start = this.start + statementStr.match( sourceRE.exportDefault )[ 0 ].length;
-=======
-		const declaration_start = this.start + statementStr.match( /^\s*export\s+default\s*/ )[ 0 ].length;
->>>>>>> 93b7dc96
 
 		if ( functionOrClassDeclaration.test(this.declaration.type) ) {
 			if ( treeshakeable ) {
@@ -64,11 +60,7 @@
 
 			// Add the id to anonymous declarations
 			if ( !this.declaration.id ) {
-<<<<<<< HEAD
 				const id_insertPos = this.start + statementStr.match( sourceRE.declarationHeader )[ 0 ].length;
-=======
-				const id_insertPos = this.start + statementStr.match( /^\s*export\s+default\s*(?:function|class)/ )[ 0 ].length;
->>>>>>> 93b7dc96
 				code.appendLeft( id_insertPos, ` ${name}` );
 			}
 
@@ -91,7 +83,7 @@
 				removeExportDefault();
 			}
 		}
-		
+
 		super.render( code, es );
 	}
 }