import * as acorn from 'acorn';
import wrapDynamicImportPlugin from './utils/dynamic-import-plugin';
import MagicString from 'magic-string';
import { locate } from 'locate-character';
import { timeStart, timeEnd } from './utils/flushTime';
import { assign, blank, keys } from './utils/object';
import { basename, extname } from './utils/path';
import { makeLegal } from './utils/identifierHelpers';
import getCodeFrame from './utils/getCodeFrame';
import { SOURCEMAPPING_URL_RE } from './utils/sourceMappingURL';
import error, { RollupError } from './utils/error';
import NamespaceVariable from './ast/variables/NamespaceVariable';
import extractNames from './ast/utils/extractNames';
import enhance from './ast/enhance';
import clone from './ast/clone';
import ModuleScope from './ast/scopes/ModuleScope';
import { encode } from 'sourcemap-codec';
import { RawSourceMap, SourceMapConsumer } from 'source-map';
import ImportSpecifier from './ast/nodes/ImportSpecifier';
import Graph from './Graph';
import Variable from './ast/variables/Variable';
import Program from './ast/nodes/Program';
import VariableDeclarator from './ast/nodes/VariableDeclarator';
import { Node } from './ast/nodes/shared/Node';
import ExportNamedDeclaration from './ast/nodes/ExportNamedDeclaration';
import ImportDeclaration from './ast/nodes/ImportDeclaration';
import Identifier from './ast/nodes/Identifier';
import ExportDefaultDeclaration from './ast/nodes/ExportDefaultDeclaration';
import FunctionDeclaration from './ast/nodes/FunctionDeclaration';
import ExportAllDeclaration from './ast/nodes/ExportAllDeclaration';
import ImportDefaultSpecifier from './ast/nodes/ImportDefaultSpecifier';
import ImportNamespaceSpecifier from './ast/nodes/ImportNamespaceSpecifier';
import { RollupWarning } from './rollup/index';
import ExternalModule from './ExternalModule';
import Import from './ast/nodes/Import';
<<<<<<< HEAD
import { NodeType } from './ast/nodes/index';
import ExternalVariable from './ast/variables/ExternalVariable';
import { isTemplateLiteral } from './ast/nodes/TemplateLiteral';
import { isLiteral } from './ast/nodes/Literal';
=======
import TemplateLiteral from './ast/nodes/TemplateLiteral';
import Literal from './ast/nodes/Literal';
import { NodeType } from './ast/nodes/index';
import { missingExport } from './utils/defaults';
>>>>>>> bffa2613

wrapDynamicImportPlugin(acorn);

export interface IdMap {[key: string]: string;}

export interface CommentDescription {
	block: boolean;
	text: string;
	start: number;
	end: number;
}

export interface ExportDescription {
	localName: string;
	identifier?: string;
}

export interface ReexportDescription {
	localName: string;
	start: number;
	source: string;
	module: Module;
}

function tryParse (module: Module, acornOptions: Object) {
	try {
		return acorn.parse(module.code, assign({
			ecmaVersion: 8,
			sourceType: 'module',
			onComment: (block: boolean, text: string, start: number, end: number) =>
				module.comments.push({ block, text, start, end }),
			preserveParens: false
		}, acornOptions));
	} catch (err) {
		module.error({
			code: 'PARSE_ERROR',
			message: err.message.replace(/ \(\d+:\d+\)$/, '')
		}, err.pos);
	}
}

function includeFully (node: Node) {
	node.included = true;
	if (node.variable && !node.variable.included) {
		node.variable.includeVariable();
	}
	node.eachChild(includeFully);
}

export interface ModuleJSON {
	id: string;
	dependencies: string[];
	code: string;
	originalCode: string;
	originalSourcemap: RawSourceMap;
	ast: Program;
	sourcemapChain: RawSourceMap[];
	resolvedIds: IdMap;
	resolvedExternalIds: IdMap;
}

export default class Module {
	type: 'Module';
	graph: Graph;
	code: string;
	comments: CommentDescription[];
	context: string;
	dependencies: Module[];
	excludeFromSourcemap: boolean;
	exports: { [name: string]: ExportDescription };
	exportsAll: { [name: string]: string };
	exportAllSources: string[];
	id: string;

	imports: {
		[name: string]: {
			source: string;
			specifier: ImportSpecifier | ImportNamespaceSpecifier | ImportDefaultSpecifier;
			name: string;
			module: Module | ExternalModule | null;
		}
	};
	isExternal: false;
	magicString: MagicString;
	originalCode: string;
	originalSourcemap: RawSourceMap;
	reexports: { [name: string]: ReexportDescription };
	resolvedExternalIds: IdMap;
	resolvedIds: IdMap;
	scope: ModuleScope;
	sourcemapChain: RawSourceMap[];
	sources: string[];
	strongDependencies: (Module | ExternalModule)[];
	dynamicImports: Import[];
	dynamicImportResolutions: (Module | ExternalModule | string | void)[];

	ast: Program;
	private astClone: Program;
	declarations: {
		'*'?: NamespaceVariable;
		[name: string]: Variable;
	};
	private exportAllModules: (Module | ExternalModule)[];

	constructor ({
		id,
		code,
		originalCode,
		originalSourcemap,
		ast,
		sourcemapChain,
		resolvedIds,
		resolvedExternalIds,
		graph
	}: {
		id: string,
		code: string,
		originalCode: string,
		originalSourcemap: RawSourceMap,
		ast: Program,
		sourcemapChain: RawSourceMap[],
		resolvedIds: IdMap,
		resolvedExternalIds?: IdMap,
		graph: Graph
	}) {
		this.code = code;
		this.id = id;
		this.graph = graph;
		this.originalCode = originalCode;
		this.originalSourcemap = originalSourcemap;
		this.sourcemapChain = sourcemapChain;
		this.comments = [];

		if (graph.dynamicImport) {
			this.dynamicImports = [];
			this.dynamicImportResolutions = [];
		}

		timeStart('ast');

		if (ast) {
			// prevent mutating the provided AST, as it may be reused on
			// subsequent incremental rebuilds
			this.ast = clone(ast);
			this.astClone = ast;
		} else {
			this.ast = <any>tryParse(this, graph.acornOptions); // TODO what happens to comments if AST is provided?
			this.astClone = clone(this.ast);
		}

		timeEnd('ast');

		this.excludeFromSourcemap = /\0/.test(id);
		this.context = graph.getModuleContext(id);

		// all dependencies
		this.sources = [];
		this.dependencies = [];
		this.resolvedIds = resolvedIds || blank();
		this.resolvedExternalIds = resolvedExternalIds || blank();

		// imports and exports, indexed by local name
		this.imports = blank();
		this.exports = blank();
		this.exportsAll = blank();
		this.reexports = blank();

		this.exportAllSources = [];
		this.exportAllModules = null;

		// By default, `id` is the filename. Custom resolvers and loaders
		// can change that, but it makes sense to use it for the source filename
		this.magicString = new MagicString(code, {
			filename: this.excludeFromSourcemap ? null : id, // don't include plugin helpers in sourcemap
			indentExclusionRanges: []
		});

		// remove existing sourceMappingURL comments
		this.comments = this.comments.filter(comment => {
			//only one line comment can contain source maps
			const isSourceMapComment =
				!comment.block && SOURCEMAPPING_URL_RE.test(comment.text);
			if (isSourceMapComment) {
				this.magicString.remove(comment.start, comment.end);
			}
			return !isSourceMapComment;
		});

		this.declarations = blank();
		this.scope = new ModuleScope(this);

		timeStart('analyse');

		this.analyse();

		timeEnd('analyse');

		this.strongDependencies = [];
	}

	private addExport (node: ExportAllDeclaration | ExportNamedDeclaration | ExportDefaultDeclaration) {
		const source = (<ExportAllDeclaration>node).source && (<ExportAllDeclaration>node).source.value;

		// export { name } from './other'
		if (source) {
			if (!~this.sources.indexOf(source)) this.sources.push(source);

			if (node.type === NodeType.ExportAllDeclaration) {
				// Store `export * from '...'` statements in an array of delegates.
				// When an unknown import is encountered, we see if one of them can satisfy it.
				this.exportAllSources.push(source);
			} else {
				(<ExportNamedDeclaration>node).specifiers.forEach(specifier => {
					const name = specifier.exported.name;

					if (this.exports[name] || this.reexports[name]) {
						this.error(
							{
								code: 'DUPLICATE_EXPORT',
								message: `A module cannot have multiple exports with the same name ('${name}')`
							},
							specifier.start
						);
					}

					this.reexports[name] = {
						start: specifier.start,
						source,
						localName: specifier.local.name,
						module: null // filled in later
					};
				});
			}
		} else if (node.type === NodeType.ExportDefaultDeclaration) {
			// export default function foo () {}
			// export default foo;
			// export default 42;
			const identifier =
				((<FunctionDeclaration>(<ExportDefaultDeclaration>node).declaration).id
					&& (<FunctionDeclaration>(<ExportDefaultDeclaration>node).declaration).id.name)
				|| (<Identifier>(<ExportDefaultDeclaration>node).declaration).name;
			if (this.exports.default) {
				this.error(
					{
						code: 'DUPLICATE_EXPORT',
						message: `A module can only have one default export`
					},
					node.start
				);
			}

			this.exports.default = {
				localName: 'default',
				identifier
			};
		} else if ((<ExportNamedDeclaration>node).declaration) {
			// export var { foo, bar } = ...
			// export var foo = 42;
			// export var a = 1, b = 2, c = 3;
			// export function foo () {}
			const declaration = (<ExportNamedDeclaration>node).declaration;

			if (declaration.type === NodeType.VariableDeclaration) {
				declaration.declarations.forEach((decl: VariableDeclarator) => {
					extractNames(decl.id).forEach(localName => {
						this.exports[localName] = { localName };
					});
				});
			} else {
				// export function foo () {}
				const localName = declaration.id.name;
				this.exports[localName] = { localName };
			}
		} else {
			// export { foo, bar, baz }
			(<ExportNamedDeclaration>node).specifiers.forEach(specifier => {
				const localName = specifier.local.name;
				const exportedName = specifier.exported.name;

				if (this.exports[exportedName] || this.reexports[exportedName]) {
					this.error(
						{
							code: 'DUPLICATE_EXPORT',
							message: `A module cannot have multiple exports with the same name ('${exportedName}')`
						},
						specifier.start
					);
				}

				this.exports[exportedName] = { localName };
			});
		}
	}

	private addImport (node: ImportDeclaration) {
		const source = node.source.value;

		if (!~this.sources.indexOf(source)) this.sources.push(source);

		node.specifiers.forEach(specifier => {
			const localName = specifier.local.name;

			if (this.imports[localName]) {
				this.error(
					{
						code: 'DUPLICATE_IMPORT',
						message: `Duplicated import '${localName}'`
					},
					specifier.start
				);
			}

			const isDefault = specifier.type === NodeType.ImportDefaultSpecifier;
			const isNamespace = specifier.type === NodeType.ImportNamespaceSpecifier;

			const name = isDefault
				? 'default'
				: isNamespace ? '*' : (<ImportSpecifier>specifier).imported.name;
			this.imports[localName] = { source, specifier, name, module: null };
		});
	}

	private analyse () {
		enhance(this.ast, this, this.comments, this.dynamicImports);

		// discover this module's imports and exports
		let lastNode;

		for (const node of this.ast.body) {
			if ((<ImportDeclaration>node).isImportDeclaration) {
				this.addImport(<ImportDeclaration>node);
			} else if ((<ExportDefaultDeclaration | ExportNamedDeclaration | ExportAllDeclaration>node).isExportDeclaration) {
				this.addExport((<ExportDefaultDeclaration | ExportNamedDeclaration | ExportAllDeclaration>node));
			}

			if (lastNode) lastNode.next = node.leadingCommentStart || node.start;
			lastNode = node;
		}
	}

	basename () {
		const base = basename(this.id);
		const ext = extname(this.id);

		return makeLegal(ext ? base.slice(0, -ext.length) : base);
	}

	markExports () {
		this.getExports().forEach(name => {
			const variable = this.traceExport(name);

			variable.exportName = name;
			variable.includeVariable();

			if (variable.isNamespace) {
				(<NamespaceVariable>variable).needsNamespaceBlock = true;
			}
		});

		this.getReexports().forEach(name => {
			const variable = this.traceExport(name);

			if (variable.isExternal) {
				variable.reexported = (<ExternalVariable>variable).module.reexported = true;
			} else {
				variable.exportName = name;
				variable.includeVariable();
			}
		});
	}

	linkDependencies () {
		this.sources.forEach(source => {
			const id = this.resolvedIds[source];

			if (id) {
				const module = this.graph.moduleById.get(id);
				this.dependencies.push(<Module>module);
			}
		});
	}

	bindImportSpecifiers () {
		[this.imports, this.reexports].forEach(specifiers => {
			keys(specifiers).forEach(name => {
				const specifier = specifiers[name];

				const id =
					this.resolvedIds[specifier.source] ||
					this.resolvedExternalIds[specifier.source];
				specifier.module = this.graph.moduleById.get(id);
			});
		});

		this.exportAllModules = this.exportAllSources.map(source => {
			const id = this.resolvedIds[source] || this.resolvedExternalIds[source];
			return this.graph.moduleById.get(id);
		});
	}

	bindReferences () {
		for (const node of this.ast.body) {
			node.bind();
		}
	}

	getDynamicImportExpressions (): (string | Node)[] {
		return this.dynamicImports.map(node => {
			const importArgument = node.parent.arguments[0];
			if (isTemplateLiteral(importArgument)) {
				if (importArgument.expressions.length === 0 && importArgument.quasis.length === 1) {
					return importArgument.quasis[0].value.cooked;
				}
			} else if (isLiteral(importArgument)) {
				if (typeof (importArgument).value === 'string') {
					return <string>importArgument.value;
				}
			} else {
				return importArgument;
			}
		});
	}

	private getOriginalLocation (sourcemapChain: RawSourceMap[], line: number, column: number) {
		let location = {
			line,
			column
		};
		const filteredSourcemapChain = sourcemapChain
			.filter(sourcemap => sourcemap.mappings)
			.map(sourcemap => {
				const encodedSourcemap = sourcemap;
				if (sourcemap.mappings) {
					encodedSourcemap.mappings = encode(encodedSourcemap.mappings);
				}
				return encodedSourcemap;
			});
		while (filteredSourcemapChain.length > 0) {
			const sourcemap = filteredSourcemapChain.pop();
			const smc = new SourceMapConsumer(sourcemap);
			location = smc.originalPositionFor({
				line: location.line,
				column: location.column
			});
		}
		return location;
	}

	error (props: RollupError, pos: number) {
		if (pos !== undefined) {
			props.pos = pos;

			const { line, column } = locate(this.code, pos, { offsetLine: 1 });
			const location = this.getOriginalLocation(
				this.sourcemapChain,
				line,
				column
			);

			props.loc = {
				file: this.id,
				line: location.line,
				column: location.column
			};
			props.frame = getCodeFrame(
				this.originalCode,
				location.line,
				location.column
			);
		}

		error(props);
	}

	getExports () {
		return keys(this.exports);
	}

	getReexports () {
		const reexports = blank();

		keys(this.reexports).forEach(name => {
			reexports[name] = true;
		});

		this.exportAllModules.forEach(module => {
			if (module.isExternal) {
				reexports[`*${module.id}`] = true;
				return;
			}

			(<Module>module)
				.getExports()
				.concat((<Module>module).getReexports())
				.forEach(name => {
					if (name !== 'default') reexports[name] = true;
				});
		});

		return keys(reexports);
	}

	includeAllInBundle () {
		this.ast.body.forEach(includeFully);
	}

	includeInBundle () {
		let addedNewNodes = false;
		this.ast.body.forEach((node: Node) => {
			if (node.shouldBeIncluded()) {
				if (node.includeInBundle()) {
					addedNewNodes = true;
				}
			}
		});
		return addedNewNodes;
	}

<<<<<<< HEAD
=======
	processDynamicImports (resolveDynamicImport: ResolveDynamicImportHandler) {
		return Promise.all(this.dynamicImports.map(node => {
			const importArgument = node.parent.arguments[0];
			let dynamicImportSpecifier: string | Node;
			if (importArgument.type === NodeType.TemplateLiteral) {
				if ((<TemplateLiteral>importArgument).expressions.length === 0 && (<TemplateLiteral>importArgument).quasis.length === 1) {
					dynamicImportSpecifier = (<TemplateLiteral>importArgument).quasis[0].value.cooked;
				}
			} else if (importArgument.type === NodeType.Literal) {
				if (typeof (<Literal>importArgument).value === 'string') {
					dynamicImportSpecifier = <string>(<Literal>importArgument).value;
				}
			} else {
				dynamicImportSpecifier = importArgument;
			}

			return Promise.resolve(resolveDynamicImport(dynamicImportSpecifier, this.id))
				.then(replacement => {
					if (!replacement)
						return;

					// string specifier -> direct resolution
					if (typeof dynamicImportSpecifier === 'string') {
						// if we have the module, inline as Promise.resolve(namespace)
						// ensuring that we create a namespace import of it as well
						const replacementModule = this.graph.moduleById.get(replacement);
						if (replacementModule && !replacementModule.isExternal) {
							const namespace = (<Module>replacementModule).namespace();
							namespace.includeVariable();
							const identifierName = namespace.getName(true);
							this.magicString.overwrite(node.parent.start, node.parent.end, `Promise.resolve( ${identifierName} )`);
							// otherwise treat as an external dynamic import resolution
						} else {
							this.magicString.overwrite(importArgument.start, importArgument.end, `"${replacement}"`);
						}
						// AST Node -> source replacement
					} else {
						this.magicString.overwrite(importArgument.start, importArgument.end, replacement);
					}
				});
		}));
	}

>>>>>>> bffa2613
	namespace (): NamespaceVariable {
		if (!this.declarations['*']) {
			this.declarations['*'] = new NamespaceVariable(this);
		}

		return this.declarations['*'];
	}

	render (es: boolean, legacy: boolean, freeze: boolean): MagicString {
		const magicString = this.magicString.clone();

		for (const node of this.ast.body) {
			node.render(magicString, es);
		}

		if (this.namespace().needsNamespaceBlock) {
			magicString.append(
				'\n\n' + this.namespace().renderBlock(es, legacy, freeze, '\t')
			); // TODO use correct indentation
		}

		// TODO TypeScript: It seems magicString is missing type information here
		return (<any>magicString).trim();
	}

	toJSON (): ModuleJSON {
		return {
			id: this.id,
			dependencies: this.dependencies.map(module => module.id),
			code: this.code,
			originalCode: this.originalCode,
			originalSourcemap: this.originalSourcemap,
			ast: this.astClone,
			sourcemapChain: this.sourcemapChain,
			resolvedIds: this.resolvedIds,
			resolvedExternalIds: this.resolvedExternalIds
		};
	}

	trace (name: string): Variable {
		// TODO this is slightly circular
		if (name in this.scope.variables) {
			return this.scope.variables[name];
		}

		if (name in this.imports) {
			const importDeclaration = this.imports[name];
			const otherModule = importDeclaration.module;

			if (importDeclaration.name === '*' && !otherModule.isExternal) {
				return (<Module>otherModule).namespace();
			}

			const declaration = otherModule.traceExport(importDeclaration.name);

			if (!declaration) {
				missingExport(this, importDeclaration.name, otherModule, importDeclaration.specifier.start);
			}

			return declaration;
		}

		return null;
	}

	traceExport (name: string): Variable {
		// export * from 'external'
		if (name[0] === '*') {
			const module = this.graph.moduleById.get(name.slice(1));
			return module.traceExport('*');
		}

		// export { foo } from './other'
		const reexportDeclaration = this.reexports[name];
		if (reexportDeclaration) {
			const declaration = reexportDeclaration.module.traceExport(
				reexportDeclaration.localName
			);

			if (!declaration) {
				missingExport(this, reexportDeclaration.localName, reexportDeclaration.module, reexportDeclaration.start);
			}

			return declaration;
		}

		const exportDeclaration = this.exports[name];
		if (exportDeclaration) {
			const name = exportDeclaration.localName;
			const declaration = this.trace(name);

			return declaration || this.graph.scope.findVariable(name);
		}

		if (name === 'default') return;

		for (let i = 0; i < this.exportAllModules.length; i += 1) {
			const module = this.exportAllModules[i];
			const declaration = module.traceExport(name);

			if (declaration) return declaration;
		}
	}

	warn (warning: RollupWarning, pos: number) {
		if (pos !== undefined) {
			warning.pos = pos;

			const { line, column } = locate(this.code, pos, { offsetLine: 1 }); // TODO trace sourcemaps, cf. error()

			warning.loc = { file: this.id, line, column };
			warning.frame = getCodeFrame(this.code, line, column);
		}

		warning.id = this.id;
		this.graph.warn(warning);
	}
}<|MERGE_RESOLUTION|>--- conflicted
+++ resolved
@@ -33,17 +33,11 @@
 import { RollupWarning } from './rollup/index';
 import ExternalModule from './ExternalModule';
 import Import from './ast/nodes/Import';
-<<<<<<< HEAD
 import { NodeType } from './ast/nodes/index';
 import ExternalVariable from './ast/variables/ExternalVariable';
 import { isTemplateLiteral } from './ast/nodes/TemplateLiteral';
 import { isLiteral } from './ast/nodes/Literal';
-=======
-import TemplateLiteral from './ast/nodes/TemplateLiteral';
-import Literal from './ast/nodes/Literal';
-import { NodeType } from './ast/nodes/index';
 import { missingExport } from './utils/defaults';
->>>>>>> bffa2613
 
 wrapDynamicImportPlugin(acorn);
 
@@ -562,52 +556,6 @@
 		return addedNewNodes;
 	}
 
-<<<<<<< HEAD
-=======
-	processDynamicImports (resolveDynamicImport: ResolveDynamicImportHandler) {
-		return Promise.all(this.dynamicImports.map(node => {
-			const importArgument = node.parent.arguments[0];
-			let dynamicImportSpecifier: string | Node;
-			if (importArgument.type === NodeType.TemplateLiteral) {
-				if ((<TemplateLiteral>importArgument).expressions.length === 0 && (<TemplateLiteral>importArgument).quasis.length === 1) {
-					dynamicImportSpecifier = (<TemplateLiteral>importArgument).quasis[0].value.cooked;
-				}
-			} else if (importArgument.type === NodeType.Literal) {
-				if (typeof (<Literal>importArgument).value === 'string') {
-					dynamicImportSpecifier = <string>(<Literal>importArgument).value;
-				}
-			} else {
-				dynamicImportSpecifier = importArgument;
-			}
-
-			return Promise.resolve(resolveDynamicImport(dynamicImportSpecifier, this.id))
-				.then(replacement => {
-					if (!replacement)
-						return;
-
-					// string specifier -> direct resolution
-					if (typeof dynamicImportSpecifier === 'string') {
-						// if we have the module, inline as Promise.resolve(namespace)
-						// ensuring that we create a namespace import of it as well
-						const replacementModule = this.graph.moduleById.get(replacement);
-						if (replacementModule && !replacementModule.isExternal) {
-							const namespace = (<Module>replacementModule).namespace();
-							namespace.includeVariable();
-							const identifierName = namespace.getName(true);
-							this.magicString.overwrite(node.parent.start, node.parent.end, `Promise.resolve( ${identifierName} )`);
-							// otherwise treat as an external dynamic import resolution
-						} else {
-							this.magicString.overwrite(importArgument.start, importArgument.end, `"${replacement}"`);
-						}
-						// AST Node -> source replacement
-					} else {
-						this.magicString.overwrite(importArgument.start, importArgument.end, replacement);
-					}
-				});
-		}));
-	}
-
->>>>>>> bffa2613
 	namespace (): NamespaceVariable {
 		if (!this.declarations['*']) {
 			this.declarations['*'] = new NamespaceVariable(this);
